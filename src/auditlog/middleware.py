from django.conf import settings
from django.db.models.signals import pre_save
from django.utils.functional import curry
from django.db.models.loading import get_model

from auditlog.models import LogEntry


class AuditlogMiddleware(object):
    """
    Middleware to couple the request's user to log items. This is accomplished by currying the signal receiver with the
    user from the request (or None if the user is not authenticated).
    """

    def process_request(self, request):
        """
        Gets the current user from the request and prepares and connects a signal receiver with the user already
        attached to it.
        """
        if hasattr(request, 'user') and hasattr(request.user, 'is_authenticated') and request.user.is_authenticated():
            user = request.user
        else:
            user = None

        set_actor = curry(self.set_actor, user)
        pre_save.connect(set_actor, sender=LogEntry, dispatch_uid=(self.__class__, request), weak=False)

    def process_response(self, request, response):
        """
        Disconnects the signal receiver to prevent it from staying active.
        """
        # Disconnecting the signal receiver is required because it will not be garbage collected (non-weak reference)
        pre_save.disconnect(dispatch_uid=(self.__class__, request))

        return response

    def set_actor(self, user, sender, instance, **kwargs):
<<<<<<< HEAD
        """
        Signal receiver with an extra, required 'user' kwarg. This method becomes a real (valid) signal receiver when
        it is curried with the actor.
        """
        if sender == LogEntry and isinstance(user, settings.AUTH_USER_MODEL) and instance.actor is None:
=======
        try:
            app_label, model_name = settings.AUTH_USER_MODEL.split('.')
            auth_user_model = get_model(app_label, model_name)
        except:
            auth_user_model = get_model('auth', 'user')
        if sender == LogEntry and isinstance(user, auth_user_model) and instance.actor is None:
>>>>>>> dac120b5
            instance.actor = user<|MERGE_RESOLUTION|>--- conflicted
+++ resolved
@@ -2,7 +2,6 @@
 from django.db.models.signals import pre_save
 from django.utils.functional import curry
 from django.db.models.loading import get_model
-
 from auditlog.models import LogEntry
 
 
@@ -35,18 +34,14 @@
         return response
 
     def set_actor(self, user, sender, instance, **kwargs):
-<<<<<<< HEAD
         """
         Signal receiver with an extra, required 'user' kwarg. This method becomes a real (valid) signal receiver when
         it is curried with the actor.
         """
-        if sender == LogEntry and isinstance(user, settings.AUTH_USER_MODEL) and instance.actor is None:
-=======
         try:
             app_label, model_name = settings.AUTH_USER_MODEL.split('.')
             auth_user_model = get_model(app_label, model_name)
         except:
             auth_user_model = get_model('auth', 'user')
         if sender == LogEntry and isinstance(user, auth_user_model) and instance.actor is None:
->>>>>>> dac120b5
             instance.actor = user