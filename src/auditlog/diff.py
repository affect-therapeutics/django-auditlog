from __future__ import unicode_literals

from django.core.exceptions import ObjectDoesNotExist
from django.db.models import Model, NOT_PROVIDED
from django.utils.encoding import smart_text


<<<<<<< HEAD
def model_instance_diff(old, new):
    """
    Calculates the differences between two model instances. One of the instances may be ``None`` (i.e., a newly
    created model or deleted model). This will cause all fields with a value to have changed (from ``None``).

    :param old: The old state of the model instance.
    :type old: Model
    :param new: The new state of the model instance.
    :type new: Model
    :return: A dictionary with the names of the changed fields as keys and a two tuple of the old and new field values
             as value.
    :rtype: dict
=======
def track_field(field):
    """
    Returns whether the given field should be tracked by Auditlog.

    Untracked fields are many-to-many relations and relations to the Auditlog LogEntry model.

    :param field: The field to check.
    :type field: Field
    :return: Whether the given field should be tracked.
    :rtype: bool
    """
    from auditlog.models import LogEntry
    # Do not track many to many relations
    if field.many_to_many:
        return False

    # Do not track relations to LogEntry
    if getattr(field, 'rel', None) is not None and field.rel.to == LogEntry:
        return False

    return True


def get_fields_in_model(instance):
    """
    Returns the list of fields in the given model instance. Checks whether to use the official _meta API or use the raw
    data. This method excludes many to many fields.

    :param instance: The model instance to get the fields for
    :type instance: Model
    :return: The list of fields for the given model (instance)
    :rtype: list
    """
    assert isinstance(instance, Model)

    # Check if the Django 1.8 _meta API is available
    use_api = hasattr(instance._meta, 'get_fields') and callable(instance._meta.get_fields)

    if use_api:
        return [f for f in instance._meta.get_fields() if track_field(f)]
    return instance._meta.fields


def model_instance_diff(old, new, **kwargs):
    """
    Calculate the differences between two model instances. One of the instances may be None (i.e., a newly
    created model or deleted model). This will cause all fields with a value to have changed (from the fields default
    value).
>>>>>>> ed055d93
    """
    from auditlog.registry import auditlog

    if not(old is None or isinstance(old, Model)):
        raise TypeError("The supplied old instance is not a valid model instance.")
    if not(new is None or isinstance(new, Model)):
        raise TypeError("The supplied new instance is not a valid model instance.")

    diff = {}

    if old is not None and new is not None:
        fields = set(get_fields_in_model(old) + get_fields_in_model(new))
        model_fields = auditlog.get_model_fields(new._meta.model)
    elif old is not None:
        fields = set(get_fields_in_model(old))
        model_fields = auditlog.get_model_fields(old._meta.model)
    elif new is not None:
        fields = set(get_fields_in_model(new))
        model_fields = auditlog.get_model_fields(new._meta.model)
    else:
        fields = set()
        model_fields = None

    # Check if fields must be filtered
    if model_fields and (model_fields['include_fields'] or model_fields['exclude_fields']) and fields:
        filtered_fields = []
        if model_fields['include_fields']:
            filtered_fields = [field for field in fields
                               if field.name in model_fields['include_fields']]
        else:
            filtered_fields = fields
        if model_fields['exclude_fields']:
            filtered_fields = [field for field in filtered_fields
                               if field.name not in model_fields['exclude_fields']]
        fields = filtered_fields

    for field in fields:
        try:
            old_value = getattr(old, field.name, None)
        except ObjectDoesNotExist:
            old_value = field.default if field.default is not NOT_PROVIDED else None

        try:
            new_value = getattr(new, field.name, None)
        except ObjectDoesNotExist:
            new_value = None

        if old_value != new_value:
            diff[field.name] = (smart_text(old_value), smart_text(new_value))

    if len(diff) == 0:
        diff = None

    return diff<|MERGE_RESOLUTION|>--- conflicted
+++ resolved
@@ -5,20 +5,6 @@
 from django.utils.encoding import smart_text
 
 
-<<<<<<< HEAD
-def model_instance_diff(old, new):
-    """
-    Calculates the differences between two model instances. One of the instances may be ``None`` (i.e., a newly
-    created model or deleted model). This will cause all fields with a value to have changed (from ``None``).
-
-    :param old: The old state of the model instance.
-    :type old: Model
-    :param new: The new state of the model instance.
-    :type new: Model
-    :return: A dictionary with the names of the changed fields as keys and a two tuple of the old and new field values
-             as value.
-    :rtype: dict
-=======
 def track_field(field):
     """
     Returns whether the given field should be tracked by Auditlog.
@@ -62,12 +48,18 @@
     return instance._meta.fields
 
 
-def model_instance_diff(old, new, **kwargs):
+def model_instance_diff(old, new):
     """
-    Calculate the differences between two model instances. One of the instances may be None (i.e., a newly
-    created model or deleted model). This will cause all fields with a value to have changed (from the fields default
-    value).
->>>>>>> ed055d93
+    Calculates the differences between two model instances. One of the instances may be ``None`` (i.e., a newly
+    created model or deleted model). This will cause all fields with a value to have changed (from ``None``).
+
+    :param old: The old state of the model instance.
+    :type old: Model
+    :param new: The new state of the model instance.
+    :type new: Model
+    :return: A dictionary with the names of the changed fields as keys and a two tuple of the old and new field values
+             as value.
+    :rtype: dict
     """
     from auditlog.registry import auditlog
 
@@ -79,7 +71,7 @@
     diff = {}
 
     if old is not None and new is not None:
-        fields = set(get_fields_in_model(old) + get_fields_in_model(new))
+        fields = set(old._meta.fields + new._meta.fields)
         model_fields = auditlog.get_model_fields(new._meta.model)
     elif old is not None:
         fields = set(get_fields_in_model(old))
@@ -106,12 +98,12 @@
 
     for field in fields:
         try:
-            old_value = getattr(old, field.name, None)
+            old_value = smart_text(getattr(old, field.name, None))
         except ObjectDoesNotExist:
             old_value = field.default if field.default is not NOT_PROVIDED else None
 
         try:
-            new_value = getattr(new, field.name, None)
+            new_value = smart_text(getattr(new, field.name, None))
         except ObjectDoesNotExist:
             new_value = None
 
